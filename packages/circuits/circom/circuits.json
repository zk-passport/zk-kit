--- conflicted
+++ resolved
@@ -30,7 +30,11 @@
         "template": "PoseidonPerm",
         "params": [2]
     },
-<<<<<<< HEAD
+    "eddsa-proof": {
+        "file": "eddsa-proof",
+        "template": "EddsaProof",
+        "pubs": ["scope"]
+    },
     "ecdh": {
         "file": "ecdh",
         "template": "Ecdh",
@@ -106,11 +110,5 @@
         "template": "UnpackElement",
         "params": [4],
         "pubs": ["in"]
-=======
-    "eddsa-proof": {
-        "file": "eddsa-proof",
-        "template": "EddsaProof",
-        "pubs": ["scope"]
->>>>>>> 9001fdef
     }
 }